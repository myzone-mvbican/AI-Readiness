import { useState, useEffect } from "react";
import { useRoute, useLocation } from "wouter";
import { DashboardLayout } from "@/components/layout/dashboard";
import { useToast } from "@/hooks/use-toast";
import { Button } from "@/components/ui/button";
import { useQuery, useMutation } from "@tanstack/react-query";
import { queryClient, apiRequest } from "@/lib/queryClient";
import {
  AssessmentAnswer,
  AssessmentResponse,
  CsvQuestion,
  Survey,
} from "@shared/types";

import SurveyError from "./error";
import SurveyLoading from "./loading";
import SurveyCompleted from "@/components/survey/survey-completed";
import SurveyTemplate from "@/components/survey/survey-template";

const validatedAnswers = ({
  questions,
  answers,
}: {
  questions: Array<CsvQuestion>;
  answers: Array<AssessmentAnswer>;
}) =>
  answers.map((answer, index) => {
    // Make sure q field is always properly set and is a number
    if (answer.q === null || answer.q === undefined) {
      // If q is missing, get it from the survey questions
      const questionNumber = questions[index]?.id || index + 1;
      return {
        ...answer,
        q: Number(questionNumber),
      };
    }
    return {
      ...answer,
      q: typeof answer.q === "string" ? Number(answer.q) : answer.q,
    };
  });

const AdditionalActions = () => {
  const [, navigate] = useLocation();

  return (
    <Button
      variant="outline"
      onClick={() => {
        navigate("/dashboard/assessments");
      }}
    >
      Return to Assessments
    </Button>
  );
};

export default function AssessmentDetailPage() {
  const { toast } = useToast();
  const [, params] = useRoute("/dashboard/assessments/:id");
  const [, navigate] = useLocation();
  const assessmentId = params?.id ? parseInt(params.id) : null;

  const [currentStep, setCurrentStep] = useState(0);
  const [isSubmitting, setIsSubmitting] = useState(false);
  const [questions, setQuestions] = useState<Array<CsvQuestion>>([]);
  const [answers, setAnswers] = useState<Array<AssessmentAnswer>>([]);

  // const datas = async () => {
  //   return await apiRequest("POST", "/api/admin/benchmark/recalculate");
  // };

  // datas();

  // Fetch assessment data
  const { data, isLoading, error } = useQuery<{
    success: boolean;
    data?: { assessment: AssessmentResponse["assessment"] & { survey: Survey & { questions?: CsvQuestion[] } } };
  }>({
    queryKey: [`/api/assessments/${assessmentId}`],
    enabled: !!assessmentId,
    staleTime: 30 * 1000, // 30 seconds
  });

  const assessment = data?.data?.assessment;

  // Is assessment completed?
  const isCompleted = assessment?.status === "completed";

  // Handle errors from API
  useEffect(() => {
    if (error) {
      let errorMessage = "Failed to load assessment data";
      
      if (error instanceof Error) {
        errorMessage = error.message;
      } else if (error && typeof error === 'object') {
        const err = error as { message?: string };
        if (err.message) {
          errorMessage = String(err.message);
        }
      }
      
      toast({
        title: "Error Loading Assessment",
        description: errorMessage,
        variant: "destructive",
      });
    }
  }, [error, toast]);

  // Set questions/answers from fetched data
  useEffect(() => {
    if (assessment) {
<<<<<<< HEAD
      // Get survey template information first
      if (assessment.survey && assessment.survey.questions.length > 0) {
        setQuestions(assessment.survey.questions);

        // Load any existing saved answers from the assessment
        if (assessment.answers && assessment.answers.length > 0) {
          setAnswers(assessment.answers);
        } else {
          // Initialize empty answers array to match questions
          const initialAnswers = assessment.survey.questions.map((question: CsvQuestion) => ({
            q: question.id,
            a: null,
          }));
          setAnswers(initialAnswers);
=======
      // Load any existing saved answers from the assessment
      if (assessment.answers && assessment.answers.length > 0) {
        // Make sure to set the state - filter to only valid AssessmentAnswer types
        const validAnswers = assessment.answers.filter(
          (answer): answer is AssessmentAnswer => 
            answer !== null && 
            typeof answer === 'object' && 
            'q' in answer
        ) as AssessmentAnswer[];
        setAnswers(validAnswers);
      }

      // Get survey template information
      if (assessment.survey) {
        const surveyWithQuestions = assessment.survey as Survey & { questions?: CsvQuestion[] };
        if (surveyWithQuestions.questions && surveyWithQuestions.questions.length > 0) {
          setQuestions(surveyWithQuestions.questions);
        } else {
          toast({
            title: "Assessment Error",
            description: "This assessment doesn't have a valid survey template. The CSV file may be missing or invalid.",
            variant: "destructive",
          });
>>>>>>> b101c7b5
        }
      } else {
        toast({
          title: "Assessment Error",
          description: "This assessment doesn't have an associated survey template.",
          variant: "destructive",
        });
      }
    }
  }, [assessment, toast]);

  // Find first unanswered question and navigate to it
  useEffect(() => {
    // Only proceed when loading is complete
    if (isLoading || isCompleted) {
      return;
    }

    if (answers.length > 0) {
      // Find the first unanswered question
      // Make sure to handle null, undefined and use strict equality for better zero handling
      const firstUnansweredIndex = answers.findIndex(
        (a) => a.a === null || a.a === undefined,
      );

      if (firstUnansweredIndex !== -1) {
        // If there's an unanswered question, go to it
        setTimeout(() => setCurrentStep(firstUnansweredIndex), 500);
      }
    }
  }, [answers, isLoading, isCompleted]);

  // Update assessment mutation
  const updateAssessmentMutation = useMutation<
    { success: boolean; data?: { assessment: AssessmentResponse["assessment"] } },
    Error,
    { status?: string; answers: typeof answers }
  >({
    mutationFn: async (updateData) => {
      const response = await apiRequest(
        "PATCH",
        `/api/assessments/${assessmentId}`,
        updateData,
      );
      return response.json();
    },
    onSuccess: (data, variables) => {
      // If completing the assessment, navigate to results view
      if (variables.status === "completed") {
        toast({
          variant: "default",
          className: "bg-green-50 border-green-200 text-green-800",
          title: "Assessment completed",
          description:
            "Your AI readiness assessment has been completed successfully.",
        });
      } else {
        // Just saving progress
        toast({
          variant: "default",
          className: "bg-green-50 border-green-200 text-green-800",
          title: "Progress saved",
          description: "Your progress has been saved.",
        });
      }
      // Invalidate the current assessment query to ensure latest data
      queryClient.invalidateQueries({
        queryKey: [`/api/assessments/${assessmentId}`],
      });
      queryClient.invalidateQueries({
        queryKey: ["/api/assessments"],
      });
      // Invalidate completion status when assessment is completed
      if (variables.status === "completed") {
        queryClient.invalidateQueries({
          queryKey: ["/api/surveys/completion-status"],
        });
      }
    },
    onError: (error) => {
      toast({
        title: "Error updating assessment",
        description:
          error.message || "Failed to update assessment. Please try again.",
        variant: "destructive",
      });
    },
    onSettled: () => {
      setIsSubmitting(false);
    },
  });

  // Handle saving progress
  const handleSave = () => {
    setIsSubmitting(true);

    updateAssessmentMutation.mutate({
      status: "in-progress",
      answers: validatedAnswers({ questions, answers }),
    });
  };

  // Handle canceling the assessment
  const handleCancel = () => {
    navigate("/dashboard/assessments");
  };

  // Confirm assessment completion
  const confirmComplete = () => {
    setIsSubmitting(true);

    updateAssessmentMutation.mutate({
      status: "completed",
      answers: validatedAnswers({ questions, answers }),
    });
  };

  // Handle updating an answer, ensuring proper handling of zero value
  // and automatically advancing to the next question
  const updateAnswer = (index: number, value: number) => {
    const newAnswers = [...answers];

    // Always ensure we have a proper question number
    const questionNumber = questions[index]?.id || index + 1;

    if (newAnswers[index]) {
      // Update existing answer
      newAnswers[index] = {
        ...newAnswers[index],
        q: Number(questionNumber), // Always ensure q is set as a number
        a: value, // value can be -2, -1, 0, 1, or 2
      };
    } else {
      // Create new answer if it doesn't exist
      newAnswers[index] = {
        q: Number(questionNumber), // Ensure the question ID is a number, not a string
        a: value,
      };
    }

    setAnswers(newAnswers);
  };

  // Handle bulk answer updates (for random completion)
  const updateBulkAnswers = (newAnswers: AssessmentAnswer[]) => {
    setAnswers(newAnswers);
  };

  if (isLoading) {
    return <SurveyLoading />;
  }

  if (error || !assessment) {
    return <SurveyError />;
  }

  return (
    <DashboardLayout title={assessment.title}>
      {/* Use our reusable SurveyTemplate component instead of repeating the UI */}
      {isCompleted ? (
        <SurveyCompleted
          assessment={assessment}
          questions={questions}
          additionalActions={<AdditionalActions />}
        />
      ) : (
        <SurveyTemplate
          assessment={assessment}
          questions={questions}
          answers={answers}
          onAnswerChange={updateAnswer}
          onBulkAnswerChange={updateBulkAnswers}
          isSubmitting={isSubmitting}
          showSaveButton={true}
          onCancel={handleCancel}
          onSave={handleSave}
          onComplete={confirmComplete}
          currentStep={currentStep}
          setCurrentStep={setCurrentStep}
        />
      )}
    </DashboardLayout>
  );
}<|MERGE_RESOLUTION|>--- conflicted
+++ resolved
@@ -75,7 +75,11 @@
   // Fetch assessment data
   const { data, isLoading, error } = useQuery<{
     success: boolean;
-    data?: { assessment: AssessmentResponse["assessment"] & { survey: Survey & { questions?: CsvQuestion[] } } };
+    data?: {
+      assessment: AssessmentResponse["assessment"] & {
+        survey: Survey & { questions?: CsvQuestion[] };
+      };
+    };
   }>({
     queryKey: [`/api/assessments/${assessmentId}`],
     enabled: !!assessmentId,
@@ -91,16 +95,16 @@
   useEffect(() => {
     if (error) {
       let errorMessage = "Failed to load assessment data";
-      
+
       if (error instanceof Error) {
         errorMessage = error.message;
-      } else if (error && typeof error === 'object') {
+      } else if (error && typeof error === "object") {
         const err = error as { message?: string };
         if (err.message) {
           errorMessage = String(err.message);
         }
       }
-      
+
       toast({
         title: "Error Loading Assessment",
         description: errorMessage,
@@ -112,51 +116,39 @@
   // Set questions/answers from fetched data
   useEffect(() => {
     if (assessment) {
-<<<<<<< HEAD
-      // Get survey template information first
-      if (assessment.survey && assessment.survey.questions.length > 0) {
-        setQuestions(assessment.survey.questions);
-
-        // Load any existing saved answers from the assessment
-        if (assessment.answers && assessment.answers.length > 0) {
-          setAnswers(assessment.answers);
-        } else {
-          // Initialize empty answers array to match questions
-          const initialAnswers = assessment.survey.questions.map((question: CsvQuestion) => ({
-            q: question.id,
-            a: null,
-          }));
-          setAnswers(initialAnswers);
-=======
       // Load any existing saved answers from the assessment
       if (assessment.answers && assessment.answers.length > 0) {
         // Make sure to set the state - filter to only valid AssessmentAnswer types
         const validAnswers = assessment.answers.filter(
-          (answer): answer is AssessmentAnswer => 
-            answer !== null && 
-            typeof answer === 'object' && 
-            'q' in answer
+          (answer): answer is AssessmentAnswer =>
+            answer !== null && typeof answer === "object" && "q" in answer,
         ) as AssessmentAnswer[];
         setAnswers(validAnswers);
       }
 
       // Get survey template information
       if (assessment.survey) {
-        const surveyWithQuestions = assessment.survey as Survey & { questions?: CsvQuestion[] };
-        if (surveyWithQuestions.questions && surveyWithQuestions.questions.length > 0) {
+        const surveyWithQuestions = assessment.survey as Survey & {
+          questions?: CsvQuestion[];
+        };
+        if (
+          surveyWithQuestions.questions &&
+          surveyWithQuestions.questions.length > 0
+        ) {
           setQuestions(surveyWithQuestions.questions);
         } else {
           toast({
             title: "Assessment Error",
-            description: "This assessment doesn't have a valid survey template. The CSV file may be missing or invalid.",
+            description:
+              "This assessment doesn't have a valid survey template. The CSV file may be missing or invalid.",
             variant: "destructive",
           });
->>>>>>> b101c7b5
         }
       } else {
         toast({
           title: "Assessment Error",
-          description: "This assessment doesn't have an associated survey template.",
+          description:
+            "This assessment doesn't have an associated survey template.",
           variant: "destructive",
         });
       }
@@ -186,7 +178,10 @@
 
   // Update assessment mutation
   const updateAssessmentMutation = useMutation<
-    { success: boolean; data?: { assessment: AssessmentResponse["assessment"] } },
+    {
+      success: boolean;
+      data?: { assessment: AssessmentResponse["assessment"] };
+    },
     Error,
     { status?: string; answers: typeof answers }
   >({
